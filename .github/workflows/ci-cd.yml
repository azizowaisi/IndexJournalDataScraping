--- conflicted
+++ resolved
@@ -2,13 +2,12 @@
 
 on:
   push:
-    branches: [master]   # Deploy when master branch is updated (including PR merges)
+    branches: [master]
   pull_request:
     types: [closed]
-    branches: [master]   # Also trigger when PR is closed (merged or closed)
+    branches: [master]
 
 jobs:
-  # 1. Quality Analysis (SonarCloud) - runs first
   sonarcloud:
     name: SonarCloud Analysis
     runs-on: ubuntu-latest
@@ -18,101 +17,7 @@
       - name: Checkout code
         uses: actions/checkout@v4
         with:
-          fetch-depth: 0  # Shallow clones should be disabled for better analysis
-
-      - name: Set up Node.js
-        uses: actions/setup-node@v4
-        with:
-          node-version: '22'
-          cache: 'npm'
-
-      - name: Install dependencies
-        run: npm ci
-
-      - name: Run tests with coverage
-        run: npm run test:coverage
-
-      - name: SonarCloud Scan
-        uses: SonarSource/sonarqube-scan-action@v5.0.0
-        with:
-          args: >
-            -Dsonar.projectKey=${{ secrets.SONAR_PROJECT_KEY }}
-            -Dsonar.organization=${{ secrets.SONAR_ORGANIZATION }}
-            -Dsonar.host.url=https://sonarcloud.io
-            -Dsonar.javascript.lcov.reportPaths=coverage/lcov.info
-            -Dsonar.coverage.exclusions=**/*.test.js,**/__mocks__/**,**/jest.setup.js
-            -Dsonar.ci.analysis=true
-            -Dsonar.ci.analysis.force=true
-        env:
-          GITHUB_TOKEN: ${{ secrets.GITHUB_TOKEN }}
-          SONAR_TOKEN: ${{ secrets.SONAR_TOKEN }}
-
-  # 2. Build and Deploy - runs only if SonarCloud passes
-  build-deploy:
-    runs-on: ubuntu-latest
-    needs: [sonarcloud]  # Wait for SonarCloud to complete successfully
-    # Only run if this is a push to master OR a merged PR to master
-    if: github.event_name == 'push' || (github.event_name == 'pull_request' && github.event.pull_request.merged == true)
-
-    steps:
-      # 1. Checkout repo
-      - name: Checkout code
-        uses: actions/checkout@v4
-
-      # 2. Set up Node.js 22
-      - name: Set up Node.js
-        uses: actions/setup-node@v4
-        with:
-          node-version: '22'
-          cache: 'npm'
-
-      # 3. Install dependencies
-      - name: Install dependencies
-        run: npm ci
-
-      # 4. Run tests
-      - name: Run tests
-        run: npm test
-
-      # 5. Build application
-      - name: Build application
-        run: npm run build
-
-      # 6. Install Serverless Framework v4
-      - name: Install Serverless Framework v4
-        run: npm install -g serverless@4
-
-      # 7. Deploy using Serverless Framework with authentication
-      - name: Deploy to AWS
-        env:
-          SERVERLESS_ACCESS_KEY: ${{ secrets.SERVERLESS_ACCESS_KEY }}
-          AWS_ACCESS_KEY_ID: ${{ secrets.AWS_ACCESS_KEY_ID }}
-          AWS_SECRET_ACCESS_KEY: ${{ secrets.AWS_SECRET_ACCESS_KEY }}
-          AWS_REGION: ${{ secrets.AWS_REGION }}
-          # S3 Configuration
-          S3_BUCKET_NAME: ${{ secrets.S3_BUCKET_NAME }}
-          S3_DEPLOYMENT_BUCKET: ${{ secrets.S3_DEPLOYMENT_BUCKET }}
-          # SQS Configuration
-          SQS_SCRAPING_QUEUE_URL: ${{ secrets.SQS_SCRAPING_QUEUE_URL }}
-          SQS_SCRAPING_QUEUE_ARN: ${{ secrets.SQS_SCRAPING_QUEUE_ARN }}
-          SQS_INTEGRATION_QUEUE_URL: ${{ secrets.SQS_INTEGRATION_QUEUE_URL }}
-          SQS_INTEGRATION_QUEUE_ARN: ${{ secrets.SQS_INTEGRATION_QUEUE_ARN }}
-        run: |
-          echo "$SERVERLESS_ACCESS_KEY" | serverless login --key
-<<<<<<< HEAD
-          sls deploy --stage prod --region $AWS_REGION
-
-  sonarcloud:
-    name: SonarCloud Analysis
-    runs-on: ubuntu-latest
-    needs: [build-deploy]
-    if: github.ref == 'refs/heads/master' && github.event_name == 'push'
-    
-    steps:
-      - name: Checkout code
-        uses: actions/checkout@v4
-        with:
-          fetch-depth: 0  # Shallow clones should be disabled for better analysis
+          fetch-depth: 0
 
       - name: Set up Node.js
         uses: actions/setup-node@v4
@@ -140,25 +45,64 @@
         env:
           GITHUB_TOKEN: ${{ secrets.GITHUB_TOKEN }}
           SONAR_TOKEN: ${{ secrets.SONAR_TOKEN }}
-=======
-          
-          # Function to check CloudFormation stack status
+
+  build-deploy:
+    runs-on: ubuntu-latest
+    needs: [sonarcloud]
+    if: github.event_name == 'push' || (github.event_name == 'pull_request' && github.event.pull_request.merged == true)
+
+    steps:
+      - name: Checkout code
+        uses: actions/checkout@v4
+
+      - name: Set up Node.js
+        uses: actions/setup-node@v4
+        with:
+          node-version: '22'
+          cache: 'npm'
+
+      - name: Install dependencies
+        run: npm ci
+
+      - name: Run tests
+        run: npm test
+
+      - name: Build application
+        run: npm run build
+
+      - name: Install Serverless Framework v4
+        run: npm install -g serverless@4
+
+      - name: Deploy to AWS
+        env:
+          SERVERLESS_ACCESS_KEY: ${{ secrets.SERVERLESS_ACCESS_KEY }}
+          AWS_ACCESS_KEY_ID: ${{ secrets.AWS_ACCESS_KEY_ID }}
+          AWS_SECRET_ACCESS_KEY: ${{ secrets.AWS_SECRET_ACCESS_KEY }}
+          AWS_REGION: ${{ secrets.AWS_REGION }}
+          S3_BUCKET_NAME: ${{ secrets.S3_BUCKET_NAME }}
+          S3_DEPLOYMENT_BUCKET: ${{ secrets.S3_DEPLOYMENT_BUCKET }}
+          SQS_SCRAPING_QUEUE_URL: ${{ secrets.SQS_SCRAPING_QUEUE_URL }}
+          SQS_SCRAPING_QUEUE_ARN: ${{ secrets.SQS_SCRAPING_QUEUE_ARN }}
+          SQS_INTEGRATION_QUEUE_URL: ${{ secrets.SQS_INTEGRATION_QUEUE_URL }}
+          SQS_INTEGRATION_QUEUE_ARN: ${{ secrets.SQS_INTEGRATION_QUEUE_ARN }}
+        run: |
+          echo "$SERVERLESS_ACCESS_KEY" | serverless login --key
+
           check_stack_status() {
             local stack_name="index-journals-data-scraping-prod"
             local status=$(aws cloudformation describe-stacks --stack-name $stack_name --region $AWS_REGION --query 'Stacks[0].StackStatus' --output text 2>/dev/null || echo "STACK_NOT_FOUND")
             echo "Current stack status: $status"
             echo $status
           }
-          
-          # Wait for stack to be in a deployable state
+
           echo "Checking CloudFormation stack status..."
           max_attempts=30
           attempt=1
-          
+
           while [ $attempt -le $max_attempts ]; do
             status=$(check_stack_status)
             echo "Attempt $attempt/$max_attempts - Stack status: $status"
-            
+
             case $status in
               "CREATE_COMPLETE"|"UPDATE_COMPLETE"|"UPDATE_ROLLBACK_COMPLETE"|"STACK_NOT_FOUND")
                 echo "Stack is in a deployable state: $status"
@@ -173,27 +117,26 @@
                 break
                 ;;
             esac
-            
+
             attempt=$((attempt + 1))
           done
-          
+
           if [ $attempt -gt $max_attempts ]; then
             echo "Timeout waiting for stack to be ready. Proceeding with deployment..."
           fi
-          
-          # Deploy with retry mechanism
+
           max_deploy_attempts=3
           deploy_attempt=1
-          
+
           while [ $deploy_attempt -le $max_deploy_attempts ]; do
             echo "Deployment attempt $deploy_attempt/$max_deploy_attempts"
-            
+
             if sls deploy --stage prod --region $AWS_REGION; then
               echo "Deployment successful!"
               break
             else
               echo "Deployment failed on attempt $deploy_attempt"
-              
+
               if [ $deploy_attempt -lt $max_deploy_attempts ]; then
                 echo "Waiting 60 seconds before retry..."
                 sleep 60
@@ -202,7 +145,6 @@
                 exit 1
               fi
             fi
-            
+
             deploy_attempt=$((deploy_attempt + 1))
-          done
->>>>>>> d18af90a
+          done